--- conflicted
+++ resolved
@@ -169,14 +169,6 @@
     ToyotaCarInfo("Toyota RAV4 Hybrid 2016", "Toyota Safety Sense P", video_link="https://youtu.be/LhT5VzJVfNI?t=26"),
     ToyotaCarInfo("Toyota RAV4 Hybrid 2017-18", video_link="https://youtu.be/LhT5VzJVfNI?t=26")
   ],
-<<<<<<< HEAD
-  CAR.RAV4_TSS2: ToyotaCarInfo("Toyota RAV4 2019-21", video_link="https://www.youtube.com/watch?v=wJxjDd42gGA"),
-  CAR.RAV4_TSS2_2022: ToyotaCarInfo("Toyota RAV4 2022"),
-  CAR.RAV4_TSS2_2023: ToyotaCarInfo("Toyota RAV4 2023", dashcam_reason=DashcamReason.SAFETY_UNFINISHED),
-  CAR.RAV4H_TSS2: ToyotaCarInfo("Toyota RAV4 Hybrid 2019-21"),
-  CAR.RAV4H_TSS2_2022: ToyotaCarInfo("Toyota RAV4 Hybrid 2022", video_link="https://youtu.be/U0nH9cnrFB0"),
-  CAR.RAV4H_TSS2_2023: ToyotaCarInfo("Toyota RAV4 Hybrid 2023", dashcam_reason=DashcamReason.SAFETY_UNFINISHED),
-=======
   CAR.RAV4_TSS2: [
     ToyotaCarInfo("Toyota RAV4 2019-21", video_link="https://www.youtube.com/watch?v=wJxjDd42gGA"),
     ToyotaCarInfo("Toyota RAV4 Hybrid 2019-21"),
@@ -186,10 +178,9 @@
     ToyotaCarInfo("Toyota RAV4 Hybrid 2022", video_link="https://youtu.be/U0nH9cnrFB0"),
   ],
   CAR.RAV4_TSS2_2023: [
-    ToyotaCarInfo("Toyota RAV4 2023"),
-    ToyotaCarInfo("Toyota RAV4 Hybrid 2023"),
-  ],
->>>>>>> 816c18a4
+    ToyotaCarInfo("Toyota RAV4 2023", dashcam_reason=DashcamReason.SAFETY_UNFINISHED),
+    ToyotaCarInfo("Toyota RAV4 Hybrid 2023", dashcam_reason=DashcamReason.SAFETY_UNFINISHED),
+  ],
   CAR.MIRAI: ToyotaCarInfo("Toyota Mirai 2021"),
   CAR.SIENNA: ToyotaCarInfo("Toyota Sienna 2018-20", video_link="https://www.youtube.com/watch?v=q1UPOo4Sh68", min_enable_speed=MIN_ACC_SPEED),
 
