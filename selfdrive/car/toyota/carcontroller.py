from cereal import car
from openpilot.common.numpy_fast import clip, interp
from openpilot.selfdrive.car import apply_meas_steer_torque_limits, apply_std_steer_angle_limits, common_fault_avoidance, \
                          create_gas_interceptor_command, make_can_msg
from openpilot.selfdrive.car.toyota import toyotacan
from openpilot.selfdrive.car.toyota.values import CAR, STATIC_DSU_MSGS, NO_STOP_TIMER_CAR, TSS2_CAR, \
                                        MIN_ACC_SPEED, PEDAL_TRANSITION, CarControllerParams, ToyotaFlags, \
                                        UNSUPPORTED_DSU_CAR
from opendbc.can.packer import CANPacker

SteerControlType = car.CarParams.SteerControlType
VisualAlert = car.CarControl.HUDControl.VisualAlert

# LKA limits
# EPS faults if you apply torque while the steering rate is above 100 deg/s for too long
MAX_STEER_RATE = 100  # deg/s
MAX_STEER_RATE_FRAMES = 18  # tx control frames needed before torque can be cut

# EPS allows user torque above threshold for 50 frames before permanently faulting
MAX_USER_TORQUE = 500

# LTA limits
# EPS ignores commands above this angle and causes PCS to fault
MAX_LTA_ANGLE = 94.9461  # deg
MAX_LTA_DRIVER_TORQUE_ALLOWANCE = 150  # slightly above steering pressed allows some resistance when changing lanes


class CarController:
  def __init__(self, dbc_name, CP, VM):
    self.CP = CP
    self.params = CarControllerParams(self.CP)
    self.frame = 0
    self.last_steer = 0
    self.last_angle = 0
    self.alert_active = False
    self.last_standstill = False
    self.standstill_req = False
    self.steer_rate_counter = 0

    self.packer = CANPacker(dbc_name)
    self.gas = 0
    self.accel = 0

  def update(self, CC, CS, now_nanos):
    actuators = CC.actuators
    hud_control = CC.hudControl
    pcm_cancel_cmd = CC.cruiseControl.cancel
    lat_active = CC.latActive and abs(CS.out.steeringTorque) < MAX_USER_TORQUE

    # *** control msgs ***
    can_sends = []

    # *** steer torque ***
    new_steer = int(round(actuators.steer * self.params.STEER_MAX))
    apply_steer = apply_meas_steer_torque_limits(new_steer, self.last_steer, CS.out.steeringTorqueEps, self.params)

    # >100 degree/sec steering fault prevention
    self.steer_rate_counter, apply_steer_req = common_fault_avoidance(abs(CS.out.steeringRateDeg) >= MAX_STEER_RATE, CC.latActive,
                                                                      self.steer_rate_counter, MAX_STEER_RATE_FRAMES)

    if not CC.latActive:
      apply_steer = 0

    # *** steer angle ***
    if self.CP.steerControlType == SteerControlType.angle:
      # If using LTA control, disable LKA and set steering angle command
      apply_steer = 0
      apply_steer_req = False
      if self.frame % 2 == 0:
        # EPS uses the torque sensor angle to control with, offset to compensate
        apply_angle = actuators.steeringAngleDeg + CS.out.steeringAngleOffsetDeg

        # Angular rate limit based on speed
        apply_angle = apply_std_steer_angle_limits(apply_angle, self.last_angle, CS.out.vEgoRaw, self.params)

        if not lat_active:
          apply_angle = CS.out.steeringAngleDeg + CS.out.steeringAngleOffsetDeg

        self.last_angle = clip(apply_angle, -MAX_LTA_ANGLE, MAX_LTA_ANGLE)

    self.last_steer = apply_steer

<<<<<<< HEAD
    # toyota can trace shows STEERING_LTA at 42Hz, with counter adding alternatively 1 and 2;
=======
    # toyota can trace shows STEERING_LKA at 42Hz, with counter adding alternatively 1 and 2;
>>>>>>> 54517c06
    # sending it at 100Hz seem to allow a higher rate limit, as the rate limit seems imposed
    # on consecutive messages
    can_sends.append(toyotacan.create_steer_command(self.packer, apply_steer, apply_steer_req))

    # STEERING_LTA does not seem to allow more rate by sending faster, and may wind up easier
    if self.frame % 2 == 0 and self.CP.carFingerprint in TSS2_CAR:
      lta_active = lat_active and self.CP.steerControlType == SteerControlType.angle
<<<<<<< HEAD
      # cut steering torque with SETME_X64 when either output torque or driver torque is above
      # the threshold, to limit max lateral acceleration and for driver torque blending respectively
      full_torque_condition = (abs(CS.out.steeringTorqueEps) < self.params.STEER_MAX and
                               abs(CS.out.steeringTorque) < MAX_LTA_DRIVER_TORQUE_ALLOWANCE)

=======
      # cut steering torque with SETME_X64 when either EPS torque or driver torque is above
      # the threshold, to limit max lateral acceleration and for driver torque blending respectively.
      full_torque_condition = (abs(CS.out.steeringTorqueEps) < self.params.STEER_MAX and
                               abs(CS.out.steeringTorque) < MAX_LTA_DRIVER_TORQUE_ALLOWANCE)

      # SETME_X64 at 0 ramps down torque at roughly the max down rate of 1500 units/sec
>>>>>>> 54517c06
      setme_x64 = 100 if lta_active and full_torque_condition else 0
      can_sends.append(toyotacan.create_lta_steer_command(self.packer, self.CP.steerControlType, self.last_angle,
                                                          lta_active, self.frame // 2, setme_x64))

    # *** gas and brake ***
    if self.CP.enableGasInterceptor and CC.longActive:
      MAX_INTERCEPTOR_GAS = 0.5
      # RAV4 has very sensitive gas pedal
      if self.CP.carFingerprint in (CAR.RAV4, CAR.RAV4H, CAR.HIGHLANDER, CAR.HIGHLANDERH):
        PEDAL_SCALE = interp(CS.out.vEgo, [0.0, MIN_ACC_SPEED, MIN_ACC_SPEED + PEDAL_TRANSITION], [0.15, 0.3, 0.0])
      elif self.CP.carFingerprint in (CAR.COROLLA,):
        PEDAL_SCALE = interp(CS.out.vEgo, [0.0, MIN_ACC_SPEED, MIN_ACC_SPEED + PEDAL_TRANSITION], [0.3, 0.4, 0.0])
      else:
        PEDAL_SCALE = interp(CS.out.vEgo, [0.0, MIN_ACC_SPEED, MIN_ACC_SPEED + PEDAL_TRANSITION], [0.4, 0.5, 0.0])
      # offset for creep and windbrake
      pedal_offset = interp(CS.out.vEgo, [0.0, 2.3, MIN_ACC_SPEED + PEDAL_TRANSITION], [-.4, 0.0, 0.2])
      pedal_command = PEDAL_SCALE * (actuators.accel + pedal_offset)
      interceptor_gas_cmd = clip(pedal_command, 0., MAX_INTERCEPTOR_GAS)
    else:
      interceptor_gas_cmd = 0.
    pcm_accel_cmd = clip(actuators.accel, self.params.ACCEL_MIN, self.params.ACCEL_MAX)

    # TODO: probably can delete this. CS.pcm_acc_status uses a different signal
    # than CS.cruiseState.enabled. confirm they're not meaningfully different
    if not CC.enabled and CS.pcm_acc_status:
      pcm_cancel_cmd = 1

    # on entering standstill, send standstill request
    if CS.out.standstill and not self.last_standstill and (self.CP.carFingerprint not in NO_STOP_TIMER_CAR or self.CP.enableGasInterceptor):
      self.standstill_req = True
    if CS.pcm_acc_status != 8:
      # pcm entered standstill or it's disabled
      self.standstill_req = False

    self.last_standstill = CS.out.standstill

    # handle UI messages
    fcw_alert = hud_control.visualAlert == VisualAlert.fcw
    steer_alert = hud_control.visualAlert in (VisualAlert.steerRequired, VisualAlert.ldw)

    # we can spam can to cancel the system even if we are using lat only control
    if (self.frame % 3 == 0 and self.CP.openpilotLongitudinalControl) or pcm_cancel_cmd:
      lead = hud_control.leadVisible or CS.out.vEgo < 12.  # at low speed we always assume the lead is present so ACC can be engaged

      # Lexus IS uses a different cancellation message
      if pcm_cancel_cmd and self.CP.carFingerprint in UNSUPPORTED_DSU_CAR:
        can_sends.append(toyotacan.create_acc_cancel_command(self.packer))
      elif self.CP.openpilotLongitudinalControl:
        can_sends.append(toyotacan.create_accel_command(self.packer, pcm_accel_cmd, pcm_cancel_cmd, self.standstill_req, lead, CS.acc_type, fcw_alert))
        self.accel = pcm_accel_cmd
      else:
        can_sends.append(toyotacan.create_accel_command(self.packer, 0, pcm_cancel_cmd, False, lead, CS.acc_type, False))

    if self.frame % 2 == 0 and self.CP.enableGasInterceptor and self.CP.openpilotLongitudinalControl:
      # send exactly zero if gas cmd is zero. Interceptor will send the max between read value and gas cmd.
      # This prevents unexpected pedal range rescaling
      can_sends.append(create_gas_interceptor_command(self.packer, interceptor_gas_cmd, self.frame // 2))
      self.gas = interceptor_gas_cmd

    # *** hud ui ***
    if self.CP.carFingerprint != CAR.PRIUS_V:
      # ui mesg is at 1Hz but we send asap if:
      # - there is something to display
      # - there is something to stop displaying
      send_ui = False
      if ((fcw_alert or steer_alert) and not self.alert_active) or \
         (not (fcw_alert or steer_alert) and self.alert_active):
        send_ui = True
        self.alert_active = not self.alert_active
      elif pcm_cancel_cmd:
        # forcing the pcm to disengage causes a bad fault sound so play a good sound instead
        send_ui = True

      if self.frame % 20 == 0 or send_ui:
        can_sends.append(toyotacan.create_ui_command(self.packer, steer_alert, pcm_cancel_cmd, hud_control.leftLaneVisible,
                                                     hud_control.rightLaneVisible, hud_control.leftLaneDepart,
                                                     hud_control.rightLaneDepart, CC.enabled, CS.lkas_hud))

      if (self.frame % 100 == 0 or send_ui) and (self.CP.enableDsu or self.CP.flags & ToyotaFlags.DISABLE_RADAR.value):
        can_sends.append(toyotacan.create_fcw_command(self.packer, fcw_alert))

    # *** static msgs ***
    for addr, cars, bus, fr_step, vl in STATIC_DSU_MSGS:
      if self.frame % fr_step == 0 and self.CP.enableDsu and self.CP.carFingerprint in cars:
        can_sends.append(make_can_msg(addr, vl, bus))

    # keep radar disabled
    if self.frame % 20 == 0 and self.CP.flags & ToyotaFlags.DISABLE_RADAR.value:
      can_sends.append([0x750, 0, b"\x0F\x02\x3E\x00\x00\x00\x00\x00", 0])

    new_actuators = actuators.copy()
    new_actuators.steer = apply_steer / self.params.STEER_MAX
    new_actuators.steerOutputCan = apply_steer
    new_actuators.steeringAngleDeg = self.last_angle
    new_actuators.accel = self.accel
    new_actuators.gas = self.gas

    self.frame += 1
    return new_actuators, can_sends<|MERGE_RESOLUTION|>--- conflicted
+++ resolved
@@ -80,11 +80,7 @@
 
     self.last_steer = apply_steer
 
-<<<<<<< HEAD
-    # toyota can trace shows STEERING_LTA at 42Hz, with counter adding alternatively 1 and 2;
-=======
     # toyota can trace shows STEERING_LKA at 42Hz, with counter adding alternatively 1 and 2;
->>>>>>> 54517c06
     # sending it at 100Hz seem to allow a higher rate limit, as the rate limit seems imposed
     # on consecutive messages
     can_sends.append(toyotacan.create_steer_command(self.packer, apply_steer, apply_steer_req))
@@ -92,20 +88,12 @@
     # STEERING_LTA does not seem to allow more rate by sending faster, and may wind up easier
     if self.frame % 2 == 0 and self.CP.carFingerprint in TSS2_CAR:
       lta_active = lat_active and self.CP.steerControlType == SteerControlType.angle
-<<<<<<< HEAD
-      # cut steering torque with SETME_X64 when either output torque or driver torque is above
-      # the threshold, to limit max lateral acceleration and for driver torque blending respectively
-      full_torque_condition = (abs(CS.out.steeringTorqueEps) < self.params.STEER_MAX and
-                               abs(CS.out.steeringTorque) < MAX_LTA_DRIVER_TORQUE_ALLOWANCE)
-
-=======
       # cut steering torque with SETME_X64 when either EPS torque or driver torque is above
       # the threshold, to limit max lateral acceleration and for driver torque blending respectively.
       full_torque_condition = (abs(CS.out.steeringTorqueEps) < self.params.STEER_MAX and
                                abs(CS.out.steeringTorque) < MAX_LTA_DRIVER_TORQUE_ALLOWANCE)
 
       # SETME_X64 at 0 ramps down torque at roughly the max down rate of 1500 units/sec
->>>>>>> 54517c06
       setme_x64 = 100 if lta_active and full_torque_condition else 0
       can_sends.append(toyotacan.create_lta_steer_command(self.packer, self.CP.steerControlType, self.last_angle,
                                                           lta_active, self.frame // 2, setme_x64))
